--- conflicted
+++ resolved
@@ -52,12 +52,10 @@
     <div class="twelvecol">
       <h2>Contributors to the next release</h2>
 
-<<<<<<< HEAD
       <p>Sergey Avseyev (avsej) added Opsgenie integration.</p>
-=======
+
       <p>Sebastian Cruz (default50) expanded riemann-freeswitch with thresholds
       and daemon liveness.</p>
->>>>>>> 3352a9ce
 
       <p>Gergely Nagy (algernon) expanded riemann-riak-client to support
       node_gets_set, node_puts_set, and objsize stats.</p>
