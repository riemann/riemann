--- conflicted
+++ resolved
@@ -30,35 +30,18 @@
   event or a sequence of events."
   (join "\n\n"
         (map
-<<<<<<< HEAD
           (if (re-matches #"(?i)html" parse-mode)
             (html-parse-mode)
             (markdown-parse-mode))
             (flatten [event]))))
-=======
-          (fn [e]
-            (str
-              "<strong>Host:</strong> " (or (:host e) "-") "\n"
-              "<strong>Service:</strong> " (or (:service e) "-") "\n"
-              "<strong>State:</strong> " (or (:state e) "-") "\n"
-              "<strong>Metric:</strong> " (or (:metric e) "-") "\n"
-              "<strong>Description:</strong> "
-                (escape (or (:description e) "-") {\< "&lt;", \> "&gt;", \& "&amp;"})))
-          (flatten [ev]))))
->>>>>>> e8038789
 
 (defn- post
   "POST to the Telegram API."
   [token chat_id event parse_mode]
   (client/post (format api-url token "sendMessage")
                {:form-params {:chat_id chat_id
-<<<<<<< HEAD
                               :parse_mode (or parse_mode "markdown")
                               :text (format-message parse_mode event)}
-=======
-                              :parse_mode "HTML"
-                              :text (format-message event)}
->>>>>>> e8038789
                 :throw-entire-message? true}))
 
 (defn telegram
@@ -75,18 +58,6 @@
   (def chat_id \"0123456\")
 
   (streams
-<<<<<<< HEAD
-    (rollup 5 3600 (telegram {:token token :chat_id chat_id})))"
-  [{:keys [token chat_id parse_mode]
-    :or {parse_mode "markdown"}}]
-  (fn [e]
-    (let [events (if (sequential? e)
-       e
-       [e])]
-      (doseq [event events]
-        (post token chat_id event parse_mode)
-        (Thread/sleep 1000)))))
-=======
     (rollup 5 3600 (telegram {:token token :chat_id chat_id})))
 
   Example:
@@ -106,5 +77,5 @@
     (let [events (if (sequential? event)
                    event
                    [event])]
-      (post (:token opts) (:chat_id opts) event))))
->>>>>>> e8038789
+      (doseq [event events]
+        (post (:token opts) (:chat_id opts) event (or (:parse_mode opts) "markdown"))))))