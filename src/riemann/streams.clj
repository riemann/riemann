--- conflicted
+++ resolved
@@ -704,9 +704,6 @@
   (tagged-all [\"foo\" \"bar\"] prn)"
   [tags & children]
 
-<<<<<<< HEAD
-(def tagged "Alias for tagged-all" tagged-all)
-=======
   (if (coll? tags)
     (fn [event]
       (when (set/subset? (set tags) (set (:tags event)))
@@ -717,7 +714,6 @@
         (call-rescue event children)))))
 
 (def tagged tagged-all "Alias for tagged-all.")
->>>>>>> 0f1ff75e
 
 (defn tagged-any
   "Passes on events where any of tags are present.
