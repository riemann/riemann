(ns riemann.streams
  "Streams are functions which accept events (or, in some cases, lists of
  events). They can filter those events, transform them, apply them to other
  streams, combine them over time, update state, forward to other services, and
  more. Most streams accept, after their initial arguments, any number of
  streams as children. When invoking children, they typically catch all
  exceptions and log them, then proceed to the next child.

  Any function accepting an event map (e.g. {:service \"foo\" :metric 3.5} can
  be a stream. prn is a stream. So is (partial log :info), or (fn [x]). The
  streams namespace aims to provide a comprehensive set of widely applicable,
  combinable tools for building up more complicated streams."
  (:use [riemann.common :exclude [match]]
        [riemann.time :only [unix-time linear-time every! once! defer cancel]]
        clojure.math.numeric-tower
        clojure.tools.logging)
  (:require [riemann.folds :as folds]
            [riemann.index :as index]
            riemann.client
            riemann.logging
            [clojure.set :as set]))

(defn expired?
  "There are two ways an event can be considered expired. First, if it has state \"expired\". Second, if its :ttl and :time indicates it has expired."
  [event]
    (or (= (:state event) "expired")
        (when-let [time (:time event)]
          (let [ttl (or (:ttl event) index/default-ttl)
                age (- (unix-time) time)]
            (> age ttl)))))

(defmacro call-rescue
  "Call each child, in order, with event. Rescues and logs any failure."
  [event children]
  `(do
     (doseq [child# ~children]
       (try
         (child# ~event)
         (catch Exception e#
           (warn e# (str child# " threw")))))
     true))

(defn combine
  "Returns a function which takes a seq of events. Combines events with f, then
  forwards the result to children."
  [f & children]
  (fn [events]
    (call-rescue (f events) children)))

(defn smap
  "Streaming map. Calls children with (f event). Prefer this to (adjust f).
  Example:

  (smap :metric prn) ; prints the metric of each event.
  (smap #(assoc % :state \"ok\") index) ; Indexes each event with state \"ok\""
  [f & children]
  (fn [event]
    (call-rescue (f event) children)))

(defn sreduce
  "Streaming reduce. Two forms:

  (sreduce f child1 child2 ...)
  (sreduce f val child1 child2 ...)

  Maintains an internal value, which defaults to the first event received or,
  if provided, val. When the stream receives an event, calls (f val event) to
  produce a new value, which is sent to each child. f *must* be free of side
  effects. Examples:

  Passes on events, but with the *maximum* of all received metrics:
  (sreduce (fn [acc event] (assoc event :metric
                                  (+ (:metric event) (:metric acc)))) ...)

  Or, using riemann.folds, a simple moving average:
  (sreduce (fn [acc event] (folds/mean [acc event])) ...)"
  [f & opts]
  (if (fn? (first opts))
    ; No value provided
    (let [children   opts
          first-time (ref true)
          acc        (ref nil)]
      (fn [event]
        (let [[first-time value] (dosync
                                   (if @first-time
                                     (do
                                       (ref-set first-time false)
                                       (ref-set acc event)
                                       [true nil])
                                     [false (alter acc f event)]))]
          (when-not first-time
            (call-rescue value children)))))

    ; Value provided
    (let [acc      (atom (first opts))
          children (rest opts)]
      (fn [event]
        (call-rescue (swap! acc f event) children)))))


(defn moving-event-window
  "A sliding window of the last few events. Every time an event arrives, calls
  children with a vector of the last n events, from oldest to newest. Ignores
  event times. Example:

  (moving-event-window 5 (combine folds/mean index))"
  [n & children]
  (let [window (atom (vec []))]
    (fn [event]
      (let [w (swap! window (fn [w]
                              (vec (take-last n (conj w event)))))]
        (call-rescue w children)))))

(defn fixed-event-window
  "Passes on fixed-size windows of n events each. Accumulates n events, then
  calls children with a vector of those events, from oldest to newest. Ignores
  event times. Example:

  (fixed-event-window 5 (combine folds/mean index))"
  [n & children]
  (let [buffer (atom [])]
    (fn [event]
      (let [events (swap! buffer (fn [events]
                              (let [events (conj events event)]
                                (if (< n (count events))
                                  [event]
                                  events))))]
        (when (= n (count events))
          (call-rescue events children))))))

(defn moving-time-window
  "A sliding window of all events with times within the last n seconds. Uses
  the maximum event time as the present-time horizon. Every time a new event
  arrives within the window, emits a vector of events in the window to
  children.

  Events without times accrue in the current window."
  [n & children]
  (let [cutoff (ref 0)
        buffer (ref [])]
    (fn [event]
      (let [events (dosync
                     ; Compute minimum allowed time
                     (let [cutoff (alter cutoff max (- (get event :time 0) n))]
                       (when (or (nil? (:time event))
                                 (< cutoff (:time event)))
                         ; This event belongs in the buffer, and our cutoff may
                         ; have changed.
                         (alter buffer conj event)
                         (alter buffer
                                (fn [events]
                                  (vec (filter
                                         (fn [e] (or (nil? (:time e))
                                                     (< cutoff (:time e))))
                                         events)))))))]
        (when events
          (call-rescue events children))))))

(defn fixed-time-window
  "A fixed window over the event stream in time. Emits vectors of events, such
  that each vector has events from a distinct n-second interval. Windows do
  *not* overlap; each event appears at most once in the output stream. Once an
  event is emitted, all events *older or equal* to that emitted event are
  silently dropped.

  Events without times accrue in the current window."
  [n & children]
  ; This is not a particularly inspired or clear implementation. :-(

  (when (zero? n)
    (throw (IllegalArgumentException. "Can't have a zero-width time window.")))

  (let [start-time (ref nil)
        buffer     (ref [])]
    (fn [event]
      (let [windows (dosync
                      (cond
                        ; No time
                        (nil? (:time event))
                        (do
                          (alter buffer conj event)
                          nil)

                        ; No start time
                        (nil? @start-time)
                        (do
                          (ref-set start-time (:time event))
                          (ref-set buffer [event])
                          nil)

                        ; Too old
                        (< (:time event) @start-time)
                        nil

                        ; Within window
                        (< (:time event) (+ @start-time n))
                        (do
                          (alter buffer conj event)
                          nil)

                        ; Above window
                        true
                        (let [delta (- (:time event) @start-time)
                              dstart (- delta (mod delta n))
                              empties (dec (/ dstart n))
                              windows (conj (repeat empties []) @buffer)]
                          (alter start-time + dstart)
                          (ref-set buffer [event])
                          windows)))]
        (when windows
          (doseq [w windows]
            (call-rescue w children)))))))


(defn window
  "Alias for moving-event-window."
  [n & children]
  (apply moving-event-window n children))

; On my MBP tops out at around 300K
; events/sec. Experimental benchmarks suggest that:
(comment (time
             (doseq [f (map (fn [t] (future
               (let [c (ref 0)]
                 (dotimes [i (/ total threads)]
                         (let [e {:metric 1 :time (unix-time)}]
                           (dosync (commute c + (:metric e))))))))
                            (range threads))]
               (deref f))))
; can do something like 1.9 million events/sec over 4 threads.  That suggests
; there's a space for a faster (but less correct) version which uses either
; agents or involves fewer STM ops. Assuming all events have local time might
; actually be more useful than correctly binning/expiring multiple times.
; Also: broken?
(defn- part-time-fn [interval create add finish]
  ; All intervals are [start, end)
  (let [; The oldest time we are allowed to flush rates for.
        watermark (ref 0)
        ; A list of all bins we're tracking.
        bins (ref {})
        ; Eventually finish a bin.
        finish-eventually (fn [bin start]
          (.start (new Thread (fn []
                         (let [end (+ start interval)]
                           ; Sleep until this bin is past
                           (Thread/sleep (max 0 (* 1000 (- end (unix-time)))))
                           ; Prevent anyone else from creating or changing this
                           ; bin. Congratulations, you've invented timelocks.
                           (dosync
                             (alter bins dissoc start)
                             (alter watermark max end))
                           ; Now that we're safe from modification, finish him!
                           (finish bin start end))))))

        ; Add event to the bin for a time
        bin (fn [event t]
              (let [start (quot t interval)]
                (dosync
                  (when (<= (deref watermark) start)
                    ; We are accepting this event.
                    ; Return an existing table
                    ; or create and store a new one
                    (let [current ((deref bins) start)]
                      (if current
                        ; Use current
                        (add current event)
                        ; Create new
                        (let [bin (create event)]
                          (alter bins assoc start bin)
                          (finish-eventually bin start))))))))]

    (fn [event]
      (let [; What time did this event happen at?
            t (or (:time event) (unix-time))]
        (bin event t)))))

(defn periodically-until-expired
  "When an event arrives, begins calling f every interval seconds. Starts
  after delay. Stops calling f when an expired? event arrives."
  ([f] (periodically-until-expired 1 0 f))
  ([interval f] (periodically-until-expired interval 0 f))
  ([interval delay f]
   (let [task (atom nil)]
     (fn [event]
       (if (expired? event)
         ; Stop periodic.
         (when-let [t @task]
           (cancel t)
           (reset! task nil))

         ; Start if necessary
         (when-not @task
           ; Note that we lock the periodic atom to prevent the STM from
           ; retrying our thread-creating transaction more than once. Double
           ; nil? check allows us to avoid synchronizing *every* event at the
           ; cost of a race condition over extremely short timescales. As those
           ; timescales are likely to have undefined ordering *anyway*, I don't
           ; really care about getting this particular part right.
           (locking task
             (when-not @task
               (reset! task (every! interval delay f))))))))))

(defn part-time-fast
  "Partitions events by time (fast variant). Each <interval> seconds, creates a
  new bin by calling (create). Applies each received event to the current bin
  with (add bin event). When the time interval is over, calls (finish bin
  start-time elapsed-time)."
  [interval create add finish]
  (let [current (ref nil)
        start (ref nil)
        setup (fn []
                (dosync
                  (ref-set start (unix-time))
                  (ref-set current (create))))

        switch (fn []
                 (apply finish
                        (dosync
                          (when (deref start))
                            (let [bin (deref current)
                                old-start (deref start)
                                boundary (unix-time)]
                              (ref-set start boundary)
                              (ref-set current (create))
                              [bin old-start boundary]))))
        p (periodically-until-expired interval interval switch)]
    (fn [event]
      (p event)
      (if (expired? event)
        ; Kill our state
        (dosync
          (ref-set start nil)
          (ref-set current nil))
        ; Append event to this bin
        (if-let [bin (dosync (deref current))]
          (add bin event)
          (add (setup) event))))))

(defn fold-interval
  "Applies the folder function to all event-key values of events during
  interval seconds."
  [interval event-key folder & children]
  (part-time-fast interval
      (fn [] (ref []))
      (fn [r event]
        (dosync
          (if-let [ek (event-key event)]
            (alter r conj event))))
      (fn [r start end]
        (let [stat (dosync
                    (folder (map event-key @r)))
              event (assoc (last @r) event-key stat)]
          (call-rescue event children)))))

(defn fold-interval-metric [interval folder & children] (apply fold-interval interval :metric folder children))

(defn fill-in
  "Passes on all events. Fills in gaps in event stream with copies of the given
  event, wherever interval seconds pass without an event arriving. Inserted
  events have current time. Stops inserting when expired. Uses local times."
  ([interval default-event & children]
   (let [fill (fn []
                (call-rescue (assoc default-event :time (unix-time)) children))
         new-deferrable (fn [] (every! interval
                                       interval
                                       fill))
         deferrable (ref (new-deferrable))]
    (fn [event]
      (let [d (deref deferrable)]
        (if d
          ; We have an active deferrable
          (if (expired? event)
            (do
              (cancel d)
              (dosync (ref-set deferrable nil)))
            (defer d interval))
          ; Create a deferrable
          (when-not (expired? event)
            (locking deferrable
              (when-not (deref deferrable)
                (dosync (ref-set deferrable (new-deferrable))))))))

      ; And forward
      (call-rescue event children)))))

(defn fill-in-last
  "Passes on all events. Fills in gaps in event stream with copies of the last
  event merged with the given data, wherever interval seconds pass without an
  event arriving. Inserted events have current time. Stops inserting when
  expired. Uses local times."
  ([interval update & children]
   (let [last-event (ref nil)
         fill (fn []
                (call-rescue (merge @last-event update {:time (unix-time)}) children))
         new-deferrable (fn [] (every! interval interval fill))
         deferrable (ref nil)]
     (fn [event]
       ; Record last event
       (dosync (ref-set last-event event))

       (let [d (deref deferrable)]
         (if d
           ; We have an active deferrable
           (if (expired? event)
             (do
               (cancel d)
               (dosync (ref-set deferrable nil)))
             (defer d interval))
           ; Create a deferrable
           (when-not (expired? event)
             (locking deferrable
               (when-not (deref deferrable)
                 (dosync (ref-set deferrable (new-deferrable))))))))

       ; And forward
       (call-rescue event children)))))

(defn interpolate-constant
  "Emits a constant stream of events every interval seconds, starting when an
  event is received, and ending when an expired event is received. Times are
  set to Riemann's time. The first and last events are forwarded immediately.

  Note: ignores event times currently--will change later."
  [interval & children]
    (let [state (ref nil)
          emit-dup (fn []
                     (call-rescue
                       (assoc (deref state) :time (unix-time))
                       children))
          peri (periodically-until-expired interval emit-dup)]
      (fn [event]
        (dosync
          (ref-set state event))

        (peri event)
        (when (expired? event)
          (call-rescue event children)
          ; Clean up
          (dosync
            (ref-set state nil))
          ))))

(defn ddt
  "Differentiate metrics with respect to time. With no args, emits an event for
  each one received, but with metric equal to the difference between the
  current event and the previous one, divided by the difference in their times.
  If the first argument is a number n, emits a rate-of-change event every n
  seconds instead, until expired. Skips events without metrics."
  [& args]
  (if (number? (first args))
    ; Emit a differential every n seconds
    (do
      (let [[n & children] args
            prev (ref nil)
            most-recent (ref nil)
            swap (fn []
                   (let [[a b] (dosync
                                 (let [prev-event (deref prev)
                                       last-event (deref most-recent)]
                                   (ref-set prev last-event)
                                   [prev-event last-event]))]
                     (when (and a b)
                       (let [dt (- (:time b) (:time a))]
                         (when-not (zero? dt)
                           (let [diff (/ (- (:metric b) (:metric a))
                                         dt)]
                             (call-rescue (assoc b :metric diff) children)))))))
            poller (periodically-until-expired n swap)]
        (fn [event]
          (when (:metric event)
            (dosync (ref-set most-recent event)))
          (poller event))))

    ; Emit a differential for every event
    (do
      (let [prev (ref nil)]
        (fn [event]
          (when-let [m (:metric event)]
            (let [prev-event (dosync
                         (let [prev-event (deref prev)]
                           (ref-set prev event)
                           prev-event))]
              (when prev-event
                (let [dt (- (:time event) (:time prev-event))]
                  (when-not (zero? dt)
                    (let [diff (/ (- m (:metric prev-event)) dt)]
                  (call-rescue (assoc event :metric diff) args))))))))))))

(defn rate
  "Take the sum of every event over interval seconds and divide by the interval
  size."
  [interval & children]
  (let [test-time (atom (linear-time))]
  (part-time-fast interval
      (fn [] {:count (ref 0)
              :state (ref nil)})
      (fn [r event] (dosync
                      (ref-set (:state r) event)
                      (when-let [m (:metric event)]
                        (alter (:count r) + m))))
      (fn [r start end]
        (when-let [event
              (dosync
                (when-let [state (deref (:state r))]
                  (let [count (deref (r :count))
                        rate (/ count interval)]
                    (merge state
                           {:metric rate :time (round end)}))))]
          (call-rescue event children))))))

(defn percentiles
  "Over each period of interval seconds, aggregates events and selects one
  event from that period for each point. If point is 0, takes the lowest metric
  event.  If point is 1, takes the highest metric event. 0.5 is the median
  event, and so forth. Forwards each of these events to children. The service
  name has the point appended to it; e.g. 'response time' becomes 'response
  time .95'."
  [interval points & children]
  (part-time-fast interval
                (fn [] (ref []))
                (fn [r event] (dosync (alter r conj event)))
                (fn [r start end]
                  (let [samples (dosync
                                  (folds/sorted-sample (deref r) points))]
                    (doseq [event samples] (call-rescue event children))))))

(defn counter
  "Counts things. All metrics are summed together; passes on each event with
  the summed metric. When an event has tag \"reset\", resets the counter to
  zero and continues summing."
  [& children]
  (let [counter (ref 0)]
    (fn [event]
      (when (member? "reset" (:tags event))
        (dosync (ref-set counter 0)))
      (when-let [m (:metric event)]
        (let [c (dosync (alter counter + m))]
          (call-rescue (assoc event :metric c) children))))))

(defn sum-over-time
  "Sums all metrics together. Emits the most recent event each time this
  stream is called, but with summed metric."
  [& children]
  (let [sum (ref 0)]
    (fn [event]
      (let [s (dosync
                (when-let [m (:metric event)]
                  (commute sum + (:metric event))))
            event (assoc event :metric s)]
        (call-rescue event children)))))

(defn mean-over-time
  "Emits the most recent event each time this stream is called, but with the
  average of all received metrics."
  [children]
  (let [sum (ref nil)
        total (ref 0)]
    (fn [event]
      (let [m (dosync
                (let [t (commute total inc)
                      s (commute sum + (:metric event))]
                  (/ s t)))
            event (assoc event :metric m)]
        (call-rescue event children)))))

(defn ewma-timeless
  "Exponential weighted moving average. Constant space and time overhead.
  Passes on each event received, but with metric adjusted to the moving
  average. Does not take the time between events into account."
  [r & children]
  (let [m (ref 0)
        c-existing (- 1 r)
        c-new r]
    (fn [event]
      ; Compute new ewma
      (let [m (when-let [metric-new (:metric event)]
                (dosync
                  (ref-set m (+ (* c-existing (deref m))
                                (* c-new metric-new)))))]
        (call-rescue (assoc event :metric m) children)))))

(defn throttle
  "Passes on n events every m seconds. Drops events when necessary."
  [n m & children]
  (part-time-fast m
    (fn [] (ref 0))
    (fn [sent event]
      (when-not (dosync (< n (alter sent inc)))
        (call-rescue event children)))
    (fn [sent start end])))

(defn rollup
  "Invokes children with events at most n times per m second interval. Passes
  *vectors* of events to children, not a single event at a time. For instance,
  (rollup 3 1 f) receives five events and forwards three times per second:

  1 -> (f [1])
  2 -> (f [2])
  3 -> (f [3])
  4 ->
  5 ->

  ... and events 4 and 5 are rolled over into the next period:

    -> (f [4 5])"
  [n m & children]

  (let [carry (ref [])]
    ; This implementation relies on stable, one-after-the-other creation of
    ; buckets from part-time. This is NOT always the case, so consider
    ; carefully which part-time implementation is used.
    (part-time-fast m
      (fn [] (dosync
               (if (empty? (deref carry))
                           ; We haven't send any events yet.
                           (ref 0)
                           ; We already sent (or will shortly send) 1 event
                           ; for the carry.
                           (ref 1))))

      (fn [sent event]
        (if (dosync (< n (alter sent inc)))
          ; Overtime!
          (dosync (alter carry conj event))
          ; Send right away
          (call-rescue [event] children)))

      (fn [sent start end]
        ; Dispatch carried events if present.
        (let [events (dosync
                       (let [x (deref carry)]
                         (ref-set carry [])
                         x))]
          (when-not (empty? events)
            (call-rescue events children)))))))

(defn coalesce
  "Combines events over time. Coalesce remembers the most recent event for each
  service that passes through it (limited by :ttl). Every time it receives an
  event, it passes on *all* events it remembers.

  Use coalesce to combine states that arrive at different times--for instance,
  to average the CPU use over several hosts."
  [& children]
  (let [past (atom {})]
    (fn [{:keys [host service] :as event}]
      (let [evkey  [host service]
            reaper (fn [[k v]] (when-not (or (expired? v) (= evkey k)) [k v]))
            events (swap! past (comp (partial into {})
                                     (partial cons [evkey event])
                                     (partial filter reaper)))]
        (call-rescue (vals events) children)))))

(defn append
  "Conj events onto the given reference"
  [reference]
  (fn [event]
    (dosync
      (alter reference conj event))))

(defn register
  "Set reference to the most recent event that passes through."
  [reference]
  (fn [event]
    (dosync (ref-set reference event))))

(defn forward
  "Sends an event through a client"
  [client]
  (fn [event]
    (riemann.client/send-event client event)))

(defn match
  "Passes events on to children only when (f event) matches value, using
  riemann.common/match. For instance:

  (match :service nil prn)
  (match :state #{\"warning\" \"critical\"} prn)
  (match :description #\"error\" prn)
  (match :metric 5 prn)
  (match expired? true prn)
  (match (fn [e] (/ (:metric e) 1000)) 5 prn)
  
  For cases where you only care about whether (f event) is truthy, use (where
  some-fn) instead of (match some-fn true)."
  [f value & children]
  (fn [event]
    (when (riemann.common/match value (f event))
      (call-rescue event children)
      true)))

; Shortcuts for match
;(defn description [value & children] (apply match :description value children))
;(defn host [value & children] (apply match :host value children))
;(defn metric [value & children] (apply match :metric value children))
;(defn service [value & children] (apply match :service value children))
;(defn state [value & children] (apply match :state value children))
;(defn time [value & children] (apply match :time value children))

(defn tagged-all
  "Passes on events where all tags are present.

  (tagged-all \"foo\" prn)
  (tagged-all [\"foo\" \"bar\"] prn)"
  [tags & children]
<<<<<<< HEAD
  (fn [event]
    (when (set/subset? (set tags) (set (:tags event)))
      (call-rescue event children))))

(def tagged tagged-all)
  "Alias for tagged-all."
=======
  (if (coll? tags)
    (fn [event]
      (when (set/subset? (set tags) (set (:tags event)))
        (call-rescue event children)))

    (fn [event]
      (when (member? tags (:tags event))
        (call-rescue event children)))))
>>>>>>> 9a348bda

(defn tagged-any
  "Passes on events where any of tags are present.

  (tagged-any \"foo\" prn)
  (tagged-all [\"foo\" \"bar\"] prn)"
  [tags & children]
  (if (coll? tags)
    (let [required (set tags)]
      (fn [event]
        (when (some required (:tags event))
          (call-rescue event children))))

    (fn [event]
      (when (member? tags (:tags event))
        (call-rescue event children)))))

(def tagged "Alias for tagged-all" tagged-all)

(defn expired
  "Passes on events with :state \"expired\"."
  [& children]
  (apply match :state "expired" children))

(defn with
  "Transforms an event by associng a set of new k:v pairs, and passes the
  result to children. Use:

  (with :service \"foo\" prn)
  (with {:service \"foo\" :state \"broken\"} prn)"
  [& args]
  (if (map? (first args))
    ; Merge in a map of new values.
    (let [[m & children] args]
      (fn [event]
        ;    Merge on protobufs is broken; nil values aren't applied.
        ;    (let [e (merge event m)]
        (let [e (reduce (fn [m, [k, v]]
                          (if (nil? v) (dissoc m k) (assoc m k v)))
                        event m)]
          (call-rescue e children))))

    ; Change a particular key.
    (let [[k v & children] args]
      (fn [event]
        ;    (let [e (assoc event k v)]
        (let [e (if (nil? v) (dissoc event k) (assoc event k v))]
          (call-rescue e children))))))

(defn default
  "Transforms an event by associng a set of new key:value pairs, wherever the
  event has a nil value for that key. Passes the result on to children. Use:

  (default :service \"foo\" prn)
  (default :service \"jrecursive\" :state \"chicken\"} prn)"
  [& args]
  (if (map? (first args))
    ; Merge in a map of new values.
    (let [[defaults & children] args]
      (fn [event]
        ;    Merge on protobufs is broken; nil values aren't applied.
        (let [e (reduce (fn [m [k v]]
                          (if (nil? (get m k)) (assoc m k v) m))
                        event defaults)]
          (call-rescue e children))))

    ; Change a particular key.
    (let [[k v & children] args]
      (fn [event]
        (let [e (if (nil? (k event)) (assoc event k v) event)]
          (call-rescue e children))))))

(defn adjust
  "Passes on a changed version of each event by applying a function to a
  particular field or to the event as a whole.

  Passing a vector of [field function & args] to adjust will modify the given
  field in incoming events by applying the function to it along with the given
  arguments.  For example:

  (adjust [:service str \" rate\"] ...)

  takes {:service \"foo\"} and emits {:service \"foo rate\"}.

  If a function is passed to adjust instead of a vector, adjust behaves like
  smap: the entire event will be given to the function and the result will be
  passed along to the children. For example:

  (adjust #(assoc % :metric (count (:tags %))) ...)

  takes {:tags [\"foo\" \"bar\"]} and emits {:tags [\"foo\" \"bar\"] :metric 2}.

  Prefer (smap f & children) to (adjust f & children) where possible."
  [& args]
  (if (vector? (first args))
    ; Adjust a particular field in the event.
    (let [[[field f & args] & children] args]
      (fn [event]
        (let [value (apply f (field event) args)
              event (assoc event field value)]
          (call-rescue event children))))
    (apply smap (first args) (rest args))))

(defmacro by
  "Splits stream by field.
  Every time an event arrives with a new value of field, this macro invokes
  its child forms to return a *new*, distinct set of streams for that
  particular value.

  (rate 5 prn) prints a single rate for all events, once every five seconds.

  (by :host (rate 5) tracks a separate rate for *each host*, and prints each
  one every five seconds.

  You can pass multiple fields too

  (by [:host :service])

  Note that field can be a keyword like :host or :state, but you can *also* use
  any unary function for more complex sharding.

  Be aware that (by) over unbounded values can result in
  *many* substreams being created, so you wouldn't want to write
  (by metric prn): you'd get a separate prn for *every* unique metric that
  came in."
  [fields & children]
  ; new-fork is a function which gives us a new copy of our children.
  ; table is a reference which maps (field event) to a fork (or list of
  ; children).
  `(let [new-fork# (fn [] [~@children])]
     (by-fn ~fields new-fork#)))

(defn by-fn [fields new-fork]
  (let [fields (flatten [fields])
        f (if (= 1 (count fields))
            ; Just use the first function given applied to the event
            (first fields)
            ; Return a vec of *each* function given, applied to the event
            (apply juxt fields))
        table (ref {})]
     (fn [event]
       (let [fork-name (f event)
             fork (dosync
                    (or ((deref table) fork-name)
                        ((alter table assoc fork-name (new-fork))
                           fork-name)))]
         (call-rescue event fork)))))

(defn changed
  "Passes on events only when (f event) differs from that of the previous
  event. Options:

  :init   The initial value to assume for (pred event).

  ; Print all state changes
  (changed :state prn)

  ; Assume states *were* ok the first time we see them.
  (changed :state {:init \"ok\"} prn)

  Note that f can be an arbitrary function:

  (changed (fn [e] (> (:metric e) 2)) ...)"
  [pred & children]
  (let [options (first children)
        previous (ref
                   (when (map? options)
                     (:init options)))
        children (if (map? options)
                   (rest children)
                   children)]
    (fn [event]
      (when
        (dosync
          (let [cur (pred event)
                old (deref previous)]
            (when-not (= cur old)
              (ref-set previous cur)
              true)))
        (call-rescue event children)))))

(defmacro changed-state
  "Passes on changes in state for each distinct host and service."
  [& children]
  `(by [:host :service]
       (changed :state ~@children)))

(defn within
  "Passes on events only when their metric falls within the given inclusive
  range.

  (within [0 1] (fn [event] do-something))"
  [r & children]
  (fn [event]
    (when-let [m (:metric event)]
      (when (<= (first r) m (last r))
        (call-rescue event children)))))

(defn without
  "Passes on events only when their metric falls outside the given (inclusive)
  range."
  [r & children]
  (fn [event]
    (when-let [m (:metric event)]
      (when-not (<= (first r) m (last r))
        (call-rescue event children)))))

(defn over
  "Passes on events only when their metric is greater than x"
  [x & children]
  (fn [event]
    (when-let [m (:metric event)]
      (when (< x m)
        (call-rescue event children)))))

(defn under
  "Passes on events only when their metric is smaller than x"
  [x & children]
  (fn [event]
    (when-let [m (:metric event)]
      (when (> x m)
        (call-rescue event children)))))

(defn- where-test [k v]
  (case k
    ; Tagged checks that v is a member of tags.
    'tagged (list 'when (list :tags 'event)
                  (list 'riemann.common/member? v (list :tags 'event)))
    ; Otherwise, match.
    (list 'riemann.common/match v (list (keyword k) 'event))))

; Hack hack hack hack
(defn where-rewrite
  "Rewrites lists recursively. Replaces (metric x y z) with a test matching
  (:metric event) to any of x, y, or z, either by = or re-find. Replaces any
  other instance of metric with (:metric event). Does the same for host,
  service, event, state, time, ttl, tags (which performs an exact match of the
  tag vector), tagged (which checks to see if the given tag is present at all),
  metric_f, and description."
  [expr]
  (let [syms #{'host
               'service
               'state
               'metric
               'metric_f
               'time
               'ttl
               'description
               'tags
               'tagged}]
    (if (list? expr)
      ; This is a list.
      (if (syms (first expr))
        ; list starting with a magic symbol
        (let [[field & values] expr]
          (if (= 1 (count values))
            ; Match one value
            (where-test field (first values))
            ; Any of the values
            (concat '(or) (map (fn [value] (where-test field value)) values))))

        ; Other list
        (map where-rewrite expr))

      ; Not a list
      (if (syms expr)
        ; Expr *is* a magic sym
        (list (keyword expr) 'event)
        expr))))

(defn where-partition-clauses
  "Given expressions like (a (else b) c (else d)), returns [[a c] [b d]]"
  [exprs]
  (map vec
       ((juxt remove
              (comp (partial mapcat rest) filter))
          (fn [expr]
            (when (list? expr)
              (= 'else (first expr))))
          exprs)))

(defmacro where* 
  "A simpler, less magical variant of (where). Instead of binding symbols in
  the context of an expression, where* takes a function which takes an event.
  When (f event) is truthy, passes event to children--and otherwise, passes
  event to (else ...) children. For example:

  (where* (fn [e] (< 2 (:metric e))) prn)

  (where* expired? 
    (partial prn \"Expired\")
    (else
      (partial prn \"Not expired!\")))"
  [f & children]
  (let [[true-kids else-kids] (where-partition-clauses children)]
    `(fn [event#]
       (if (~f event#)
         (call-rescue event# ~true-kids)
         (call-rescue event# ~else-kids)))))

(defmacro where
  "Passes on events where expr is true. Expr is rewritten using where-rewrite.
  'event is bound to the event under consideration. Examples:

  ; Match any event where metric is either 1, 2, 3, or 4.
  (where (metric 1 2 3 4) ...)

  ; Match a event where the metric is negative AND the state is ok.
  (where (and (> 0 metric)
              (state \"ok\")) ...)

  ; Match a event where the host begins with web
  (where (host #\"^web\") ...)

  If a child begins with (else ...), the else's body is executed when expr is
  false. For instance:

  (where (service \"www\")
    (notify-www-team)
    (else
      (notify-misc-team)))"
  [expr & children]
  (let [p (where-rewrite expr)
        [true-kids else-kids] (where-partition-clauses children)]
    `(fn [event#]
       (if (let [~'event event#] ~p)
         (call-rescue event# ~true-kids)
         (call-rescue event# ~else-kids)))))

(defn update-index
  "Updates the given index with all events received."
  [index]
  (fn [event]
    (index/update index event)))

(defn delete-from-index
  "Deletes any events that pass through from the index"
  [index]
  (fn [event]
    (index/delete index event)))<|MERGE_RESOLUTION|>--- conflicted
+++ resolved
@@ -703,14 +703,7 @@
   (tagged-all \"foo\" prn)
   (tagged-all [\"foo\" \"bar\"] prn)"
   [tags & children]
-<<<<<<< HEAD
-  (fn [event]
-    (when (set/subset? (set tags) (set (:tags event)))
-      (call-rescue event children))))
-
-(def tagged tagged-all)
-  "Alias for tagged-all."
-=======
+
   (if (coll? tags)
     (fn [event]
       (when (set/subset? (set tags) (set (:tags event)))
@@ -719,7 +712,8 @@
     (fn [event]
       (when (member? tags (:tags event))
         (call-rescue event children)))))
->>>>>>> 9a348bda
+
+(def tagged tagged-all "Alias for tagged-all.")
 
 (defn tagged-any
   "Passes on events where any of tags are present.
